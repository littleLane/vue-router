--- conflicted
+++ resolved
@@ -34,15 +34,6 @@
 
     // 获取当前组件的深度
     while (parent && parent._routerRoot !== parent) {
-<<<<<<< HEAD
-      if (parent.$vnode && parent.$vnode.data.routerView) {
-        depth++
-      }
-
-      // 处理 keep-alive 逻辑
-      if (parent._inactive) {
-        inactive = true
-=======
       const vnodeData = parent.$vnode && parent.$vnode.data
       if (vnodeData) {
         if (vnodeData.routerView) {
@@ -51,7 +42,6 @@
         if (vnodeData.keepAlive && parent._inactive) {
           inactive = true
         }
->>>>>>> 8e55ae16
       }
       parent = parent.$parent
     }
